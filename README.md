--- conflicted
+++ resolved
@@ -129,18 +129,11 @@
   * http://mailchimp.com/ - Send 12,000 emails to 2,000 subscribers for free
   * http://sendgrid.com/ - 400 emails per day for free
   * http://mandrill.com/ - First 12,000 emails are free
-<<<<<<< HEAD
-  * https://www.phplist.com/ - Hosted version allow 300 mails per months for free
-  * https://www.mailjet.com/ - 6000 mails per months for free
-  * https://www.sendinblue.com/ - 9000 mails per months for free
-  * https://mailtrap.io - fake SMTP server for development, free plan with 1 inbox, 50 messages, no team members, 2 emails/sec, no forward rules
-  
-=======
   * https://www.phplist.com/ - Hosted version allow 300 mails per month for free
   * https://www.mailjet.com/ - 6000 mails per month for free
   * https://www.sendinblue.com/ - 9000 mails per month for free
-
->>>>>>> 10f46ff3
+  * https://mailtrap.io - fake SMTP server for development, free plan with 1 inbox, 50 messages, no team members, 2 emails/sec, no forward rules
+  
 ## CDN and Protection
 
   * http://www.cloudflare.com/ - Basic service is free, good for a blog
