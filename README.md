--- conflicted
+++ resolved
@@ -31,14 +31,9 @@
   * https://codeclimate.com/ - Automated code review, free for Open Source
   * https://houndci.com/ - Comments on github commits about code quality - free for Open Source
   * https://coveralls.io/ - Display test coverage reports - free for open source
-<<<<<<< HEAD
   * https://scrutinizer-ci.com/ - Continuous inspection platform - free for Open Source
-  * https://codecov.io/ - Code coverage tool (SaaS) free for 1 private project and no restrictions for public repos
-=======
-  * https://scrutinizer-ci.com/ - Continuous inspection platform - free for open source
-  * https://codecov.io/ - Code coverage tool (SaaS) free for 1 private project and no restrictions for publics repos
+  * https://codecov.io/ - Code coverage tool (SaaS), free for 1 private project and no restrictions for publics repos
   * https://insight.sensiolabs.com/ _ Code Quality for PHP/Symfony projects, free for Open Source
->>>>>>> b0c5f378
 
 ## CI / CD
 
@@ -48,14 +43,9 @@
   * http://wercker.com/ - Free for public and private repositories
   * https://drone.io/ - CI platform that includes browser testing, free for Open Source
   * https://semaphoreci.com/ - 100 private builds / month. Unlimited for Open Source.
-<<<<<<< HEAD
   * http://www.shippable.com/ - Free for 1 build container, private and public repos, unlimited builds.
   * https://snap-ci.com - Free for public repositories, 1 build at the time
-=======
-  * http://www.shippable.com/ - free for 1 build container, private and public repos, unlimited builds.
-  * https://snap-ci.com - free for public repositories, 1 build at the time
   * http://www.appveyor.com/ - CD service for Windows. Free for open-source projects.
->>>>>>> b0c5f378
   * [Comparison of Continuous Integration services](https://github.com/ligurio/Continuous-Integration-services)
   * https://saucelabs.com/ - CI with scalable testing for mobile and web apps, free for Open Source
   * http://ftploy.com/ - 1 project w/ unlimited deployments
@@ -65,20 +55,13 @@
 
   * https://www.globalsign.com/en/ssl/ssl-open-source/ - Free SSL certs for Open Source projects
   * https://www.startssl.com/ - Free SSL certs
-<<<<<<< HEAD
+  * https://stormpath.com/ - Free user management, authentication, social login, and SSO.
   * https://auth0.com/ - Hosted free for development SSO
-  * https://getclef.com/ - A new take on auth, unlimited free tier for anyone not using premium features
+  * https://getclef.com/ - New take on auth unlimited free tier for anyone not using premium features
   * https://ringcaptcha.com/ - Tools to use phone number as id, available for free
-=======
-  * https://stormpath.com/ - Free user management, authentication, social login, and SSO.
-  * https://auth0.com/ - hosted free for development SSO
-  * https://getclef.com/ - new take on auth unlimited free tier for anyone not using premium features
-  * https://ringcaptcha.com/ - tools to use phone number as id, available for free
-  * https://www.ssllabs.com/ssltest/ - very deep analysis of the configuration of any SSL web server
-  * https://qualys.com/forms/freescan/owasp/ - find web app vulnerabilities, audit for OWASP Risks
-  * [alienvault.com ThreatFinder](https://www.alienvault.com/open-threat-exchange/threatfinder) - Uncovers Compromised Systems in Your Network
->>>>>>> b0c5f378
-
+  * https://www.ssllabs.com/ssltest/ - Very deep analysis of the configuration of any SSL web server
+  * https://qualys.com/forms/freescan/owasp/ - Find web app vulnerabilities, audit for OWASP Risks
+  * [alienvault.com ThreatFinder](https://www.alienvault.com/open-threat-exchange/threatfinder) - Uncovers compromised systems in your metwork
 
 ## Management Systems
 
@@ -92,14 +75,12 @@
   * http://sematext.com/logsene - Free for 1M logs, unlimited retention
 
 ## Analytics
-<<<<<<< HEAD
+
   * http://www.splunk.com/en_us/products/splunk-cloud.html - Upload 5GB of data per day up to 28GB of total data stored
-=======
-  * http://www.splunk.com/en_us/products/splunk-cloud.html - upload 5GB of data per day up to 28GB of total data stored
   * https://parse.com - Unlimited free analytics
->>>>>>> b0c5f378
 
 ## Monitoring
+
   * https://www.thousandeyes.com  - Network & user experience monitoring. 3 locations, plus 20 data feeds of major web services free.
   * https://www.datadoghq.com/ - Free for up to 5 nodes
   * http://www.stackdriver.com/ - Free for up to 10 nodes/services
@@ -120,6 +101,7 @@
   * https://www.stathat.com - Get started with ten stats for free, no expiration.
 
 ## Crash / Exception handling
+
   * https://rollbar.com/ - Exception and error monitoring, free plan - 5000 errors/month, unlimited users, 30 days retention.
   * https://bugsnag.com/ - Free for up to 2000 errors a month after the initial trial
   * https://airbrake.io/ - Free for 1 project, 1 user, 2 errors per minute, 2 day retention
@@ -133,15 +115,6 @@
 
 ## Email
 
-<<<<<<< HEAD
-  * http://www.mailgun.com/ - First 10,000 emails are free
-  * http://mailchimp.com/ - Send 12,000 emails to 2,000 subscribers for free
-  * http://sendgrid.com/ - 400 emails per day for free
-  * http://mandrill.com/ - First 12,000 emails are free
-  * https://www.phplist.com/ - Hosted version allow 300 emails per months for free
-  * https://www.mailjet.com/ - 6,000 emails per months for free
-  * https://www.sendinblue.com/ - 9,000 emails per months for free
-=======
   * http://www.mailgun.com/ - First 10,000 emails per month are free
   * http://mailchimp.com/ - Send 12,000 emails to 2,000 subscribers for free
   * http://sendgrid.com/ - 400 emails per day for free
@@ -149,9 +122,9 @@
   * https://www.phplist.com/ - Hosted version allow 300 mails per month for free
   * https://www.mailjet.com/ - 6000 mails per month for free
   * https://www.sendinblue.com/ - 9000 mails per month for free
->>>>>>> b0c5f378
 
 ## CDN and Protection
+
   * http://www.cloudflare.com/ - Basic service is free, good for a blog
   * http://www.bootstrapcdn.com/ - CDN for bootstrap, bootswatch and font awesome
   * https://surge.sh - Zero-bullshit, single–command, bring your own source control web publishing CDN.
@@ -237,6 +210,7 @@
    * https://help.launchpad.net/Packaging - Ubuntu and Debian build service
 
 ## IDE and Code Editing
+
    * https://c9.io - IDE in a browser. Incorporates an Ubuntu virtual machine and in-browser terminal access. Integrates with github and bitbucket, but also adds SFTP and generic Git access.
    * https://koding.com - IDE in a browser. Features: Full sudo access - VMs hosted on Amazon EC2 - SSH Access - Real EC2 VM, no LXCs/hypervising - Custom sub-domains - Publicly accessible IP - Ubuntu 14.04 - IDE/Terminal/Collaboration
    * https://www.nitrous.io - Private Linux instance(s) with interactive collaboration {[More Details](http://goo.gl/J1Zbsg)}
@@ -247,12 +221,14 @@
    * https://www.jetbrains.com/ruby/ - RubyMine IDE primarily used for Ruby/RoR Projects. Free license for students, teachers, open source projects, and user groups.
 
 ## Analytics, Events and  Statistics
+
  * https://www.librato.com/ - Event/Data collection service with analysis and graphs. Limited plan for free.
  * https://google.com/analytics/ - Google Analytics
  * http://sematext.com/search-analytics - Free for up to 50K actions/month, 1 day data retention, unlimited dashboards, users, etc.
  * https://usabilityhub.com - Test designs and mockups on real people, track visitors. Free for one user, unlimited tests.
 
 ## Other Packs
+
  * https://education.github.com/pack - As long as you're a student at a recognized university
 
 ## Docker Related
